name: Build PyQrack Wheels

on:
  push:
    branches:
      - main  # Trigger on pushes to the main branch (adjust if needed)

  workflow_dispatch: # Allow manual triggering of the workflow


jobs:
  build_noble:
    runs-on: ubuntu-24.04  # Use a Noble Numbat runner
    strategy:
      matrix:
        platform:
          - manylinux_2_39_x86_64
    steps:
      - name: Checkout PyQrack
        uses: actions/checkout@v4

      - name: Prepare Build Environment (Linux)
        run: |
          sudo apt-get update
          sudo apt-get install -y build-essential cmake ocl-icd-opencl-dev opencl-headers python3-venv libboost-dev

      - name: Install Python Dependencies
        run: |
          mkdir venv
          python -m venv venv
          source venv/bin/activate
          python -m pip install --upgrade pip
          python -m pip install wheel setuptools

      - name: Detect manylinux tag
        id: abi
        run: |
          GLIBC_VER=$(ldd --version | head -n1 | grep -oE '[0-9]+\.[0-9]+$')
          MAJOR=$(echo $GLIBC_VER | cut -d. -f1)
          MINOR=$(echo $GLIBC_VER | cut -d. -f2)
          PLATFORM_TAG="manylinux_${MAJOR}_${MINOR}_x86_64"
          echo "Detected platform: $PLATFORM_TAG"
          echo "platform=$PLATFORM_TAG" >> $GITHUB_OUTPUT

      - name: Build Wheel
        run: |
          source venv/bin/activate
          python setup.py bdist_wheel --plat-name=${{ steps.abi.outputs.platform }}

      - name: Upload Artifacts
        uses: actions/upload-artifact@v4
        with:
          name: pyqrack-${{ matrix.platform }}
          path: dist/

  build_jammy:
    runs-on: ubuntu-22.04  # Use a Jammy Jellyfish runner
    strategy:
      matrix:
        platform:
          - manylinux_2_35_x86_64
    steps:
      - name: Checkout PyQrack
        uses: actions/checkout@v4

      - name: Prepare Build Environment (Linux)
        run: |
          sudo apt-get update
          sudo apt-get install -y build-essential cmake ocl-icd-opencl-dev opencl-headers python3-venv libboost-dev

      - name: Install Python Dependencies
        run: |
          mkdir venv
          python -m venv venv
          source venv/bin/activate
          python -m pip install --upgrade pip
          python -m pip install wheel setuptools

      - name: Detect manylinux tag
        id: abi
        run: |
          GLIBC_VER=$(ldd --version | head -n1 | grep -oE '[0-9]+\.[0-9]+$')
          MAJOR=$(echo $GLIBC_VER | cut -d. -f1)
          MINOR=$(echo $GLIBC_VER | cut -d. -f2)
          PLATFORM_TAG="manylinux_${MAJOR}_${MINOR}_x86_64"
          echo "Detected platform: $PLATFORM_TAG"
          echo "platform=$PLATFORM_TAG" >> $GITHUB_OUTPUT

      - name: Build Wheel
        run: |
          source venv/bin/activate
          python setup.py bdist_wheel --plat-name=${{ steps.abi.outputs.platform }}

      - name: Upload Artifacts
        uses: actions/upload-artifact@v4
        with:
          name: pyqrack-${{ matrix.platform }}
          path: dist/

  build_mac_15:
    runs-on: macos-15  # Use a Mac OS runner
    strategy:
      matrix:
        platform:
          - macosx_15_0_arm64
    steps:
      - name: Checkout PyQrack
        uses: actions/checkout@v4

      - name: Set up Python
        uses: actions/setup-python@v5
        with:
          python-version: '3.11'

      - name: Install Python Dependencies
        run: |
          python -m pip install --upgrade pip
          python -m pip install wheel setuptools

      - name: Install Homebrew (MacOS)
        uses: Homebrew/actions/setup-homebrew@master

      - name: Prepare Build Environment (MacOS)
        run: |
          brew upgrade
          brew install cmake boost

      - name: Build Wheel
        run: |
          python setup.py bdist_wheel --plat-name=${{ matrix.platform }}

      - name: Upload Artifacts
        uses: actions/upload-artifact@v4
        with:
          name: pyqrack-${{ matrix.platform }}
          path: dist/

  build_mac_14:
    runs-on: macos-14  # Use a Mac OS runner
    strategy:
      matrix:
        platform:
          - macosx_14_0_arm64
    steps:
      - name: Checkout PyQrack
        uses: actions/checkout@v4

      - name: Set up Python
        uses: actions/setup-python@v5
        with:
          python-version: '3.11'

      - name: Install Python Dependencies
        run: |
          python -m pip install --upgrade pip
          python -m pip install wheel setuptools

      - name: Install Homebrew (MacOS)
        uses: Homebrew/actions/setup-homebrew@master

      - name: Prepare Build Environment (MacOS)
        run: |
          brew upgrade
          brew install cmake boost

      - name: Build Wheel
        run: |
          python setup.py bdist_wheel --plat-name=${{ matrix.platform }}

      - name: Upload Artifacts
        uses: actions/upload-artifact@v4
        with:
          name: pyqrack-${{ matrix.platform }}
          path: dist/

  build_mac_intel:
    runs-on: macos-15-intel  # Use a Mac OS runner
    strategy:
      matrix:
        platform:
          - macosx_15_0_x86_64
    steps:
      - name: Checkout PyQrack
        uses: actions/checkout@v4

      - name: Set up Python
        uses: actions/setup-python@v5
        with:
          python-version: '3.11'

      - name: Install Python Dependencies
        run: |
          python -m pip install --upgrade pip
          python -m pip install wheel setuptools

      - name: Install Homebrew (MacOS)
        uses: Homebrew/actions/setup-homebrew@master

      - name: Prepare Build Environment (MacOS)
        run: |
          brew upgrade
          brew install cmake boost

      - name: Build Wheel
        run: |
          python setup.py bdist_wheel --plat-name=${{ matrix.platform }}

      - name: Upload Artifacts
        uses: actions/upload-artifact@v4
        with:
          name: pyqrack-${{ matrix.platform }}
          path: dist/

  build_windows:
    runs-on: windows-latest  # Use a Windows runner
    strategy:
      matrix:
        platform:
          - win-amd64
        dependencies: [vcpkg]
    steps:
      - name: Checkout PyQrack
        uses: actions/checkout@v4

      - name: Checkout Qrack
        uses: actions/checkout@v4
        with:
          repository: 'unitaryfund/qrack'
          path: qrack

      - name: Set up Python
        uses: actions/setup-python@v5
        with:
          python-version: '3.11'

      - name: Install Python Dependencies
        run: |
          python -m pip install --upgrade pip
          python -m pip install wheel setuptools

      - name: Install vcpkg dependencies
        run: |
          vcpkg install opencl boost-dynamic-bitset boost-multiprecision

      - name: Build Qrack Windows x86-64
        env:
          BOOST_ROOT: C:/vcpkg/installed/x64-windows
          BOOST_INCLUDEDIR: C:/vcpkg/installed/x64-windows/include
          BOOST_LIBRARYDIR: C:/vcpkg/installed/x64-windows/lib
        run: |
          cd qrack
          mkdir build
          cd build
          powershell -c "Invoke-WebRequest -Uri 'https://github.com/ckormanyos/xxd/releases/download/v1.1/xxd-win64-msvc.zip' -OutFile 'xxd-win64-msvc.zip'"
          powershell -c "Expand-Archive -Path xxd-win64-msvc.zip -DestinationPath ."
<<<<<<< HEAD
          cmake .. -DCMAKE_TOOLCHAIN_FILE="C:/vcpkg/scripts/buildsystems/vcpkg.cmake" -DXXD_BIN="xxd.exe" -DQBCAPPOW=8 -DFPPOW=6 -DCPP_STD=14
=======
          cmake .. -DCMAKE_TOOLCHAIN_FILE="C:/vcpkg/scripts/buildsystems/vcpkg.cmake" -DBoost_NO_SYSTEM_PATHS=TRUE -DXXD_BIN="xxd.exe" -DQBCAPPOW=8 -DCPP_STD=14 -DBoost_INCLUDE_DIR="C:/vcpkg/installed/x64-windows/include"
>>>>>>> dd57f8b1
          cmake --build . --config Release --target qrack_pinvoke qrack_cl_precompile

      - name: Build Wheel
        run: |
          mkdir pyqrack/qrack_system/qrack_lib
          mkdir pyqrack/qrack_system/qrack_cl_precompile
          copy qrack/build/Release/qrack_pinvoke.dll pyqrack/qrack_system/qrack_lib/
          copy qrack/build/Release/qrack_cl_precompile.exe pyqrack/qrack_system/qrack_cl_precompile/
          python setup.py bdist_wheel --plat-name=${{ matrix.platform }}

      - name: Upload Artifacts
        uses: actions/upload-artifact@v4
        with:
          name: pyqrack-${{ matrix.platform }}
          path: dist/<|MERGE_RESOLUTION|>--- conflicted
+++ resolved
@@ -3,7 +3,7 @@
 on:
   push:
     branches:
-      - main  # Trigger on pushes to the main branch (adjust if needed)
+      - complex128
 
   workflow_dispatch: # Allow manual triggering of the workflow
 
@@ -253,11 +253,7 @@
           cd build
           powershell -c "Invoke-WebRequest -Uri 'https://github.com/ckormanyos/xxd/releases/download/v1.1/xxd-win64-msvc.zip' -OutFile 'xxd-win64-msvc.zip'"
           powershell -c "Expand-Archive -Path xxd-win64-msvc.zip -DestinationPath ."
-<<<<<<< HEAD
-          cmake .. -DCMAKE_TOOLCHAIN_FILE="C:/vcpkg/scripts/buildsystems/vcpkg.cmake" -DXXD_BIN="xxd.exe" -DQBCAPPOW=8 -DFPPOW=6 -DCPP_STD=14
-=======
-          cmake .. -DCMAKE_TOOLCHAIN_FILE="C:/vcpkg/scripts/buildsystems/vcpkg.cmake" -DBoost_NO_SYSTEM_PATHS=TRUE -DXXD_BIN="xxd.exe" -DQBCAPPOW=8 -DCPP_STD=14 -DBoost_INCLUDE_DIR="C:/vcpkg/installed/x64-windows/include"
->>>>>>> dd57f8b1
+          cmake .. -DCMAKE_TOOLCHAIN_FILE="C:/vcpkg/scripts/buildsystems/vcpkg.cmake" -DBoost_NO_SYSTEM_PATHS=TRUE -DXXD_BIN="xxd.exe" -DQBCAPPOW=8 -DFPPOW=6 -DCPP_STD=14 -DBoost_INCLUDE_DIR="C:/vcpkg/installed/x64-windows/include"
           cmake --build . --config Release --target qrack_pinvoke qrack_cl_precompile
 
       - name: Build Wheel

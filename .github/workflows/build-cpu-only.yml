name: Build PyQrack Wheels

on:
  push:
    branches:
      - cpu-only  # Trigger on pushes to the cpu-only branch (adjust if needed)

  workflow_dispatch: # Allow manual triggering of the workflow


jobs:
  build_noble:
    runs-on: ubuntu-24.04  # Use a Noble Numbat runner
    strategy:
      matrix:
        platform:
          - manylinux_2_39_x86_64
    steps:
      - name: Checkout PyQrack
        uses: actions/checkout@v4

      - name: Prepare Build Environment (Linux)
        run: |
          sudo apt-get update
          sudo apt-get install -y build-essential cmake python3-venv libboost-dev

      - name: Install Python Dependencies
        run: |
          mkdir venv
          python -m venv venv
          source venv/bin/activate
          python -m pip install --upgrade pip
          python -m pip install wheel setuptools

      - name: Detect manylinux tag
        id: abi
        run: |
          GLIBC_VER=$(ldd --version | head -n1 | grep -oE '[0-9]+\.[0-9]+$')
          MAJOR=$(echo $GLIBC_VER | cut -d. -f1)
          MINOR=$(echo $GLIBC_VER | cut -d. -f2)
          PLATFORM_TAG="manylinux_${MAJOR}_${MINOR}_x86_64"
          echo "Detected platform: $PLATFORM_TAG"
          echo "platform=$PLATFORM_TAG" >> $GITHUB_OUTPUT

      - name: Build Wheel
        run: |
          source venv/bin/activate
          python setup.py bdist_wheel --plat-name=${{ steps.abi.outputs.platform }}

      - name: Upload Artifacts
        uses: actions/upload-artifact@v4
        with:
          name: pyqrack-${{ matrix.platform }}
          path: dist/

  build_jammy:
    runs-on: ubuntu-22.04  # Use a Jammy Jellyfish runner
    strategy:
      matrix:
        platform:
          - manylinux_2_35_x86_64
    steps:
      - name: Checkout PyQrack
        uses: actions/checkout@v4

      - name: Prepare Build Environment (Linux)
        run: |
          sudo apt-get update
          sudo apt-get install -y build-essential cmake python3-venv libboost-dev

      - name: Install Python Dependencies
        run: |
          mkdir venv
          python -m venv venv
          source venv/bin/activate
          python -m pip install --upgrade pip
          python -m pip install wheel setuptools

      - name: Detect manylinux tag
        id: abi
        run: |
          GLIBC_VER=$(ldd --version | head -n1 | grep -oE '[0-9]+\.[0-9]+$')
          MAJOR=$(echo $GLIBC_VER | cut -d. -f1)
          MINOR=$(echo $GLIBC_VER | cut -d. -f2)
          PLATFORM_TAG="manylinux_${MAJOR}_${MINOR}_x86_64"
          echo "Detected platform: $PLATFORM_TAG"
          echo "platform=$PLATFORM_TAG" >> $GITHUB_OUTPUT

      - name: Build Wheel
        run: |
          source venv/bin/activate
          python setup.py bdist_wheel --plat-name=${{ steps.abi.outputs.platform }}

      - name: Upload Artifacts
        uses: actions/upload-artifact@v4
        with:
          name: pyqrack-${{ matrix.platform }}
          path: dist/

  build_mac_15:
    runs-on: macos-15  # Use a Mac OS runner
    strategy:
      matrix:
        platform:
          - macosx_15_0_arm64
    steps:
      - name: Checkout PyQrack
        uses: actions/checkout@v4

      - name: Set up Python
        uses: actions/setup-python@v5
        with:
          python-version: '3.11'

      - name: Install Python Dependencies
        run: |
          python -m pip install --upgrade pip
          python -m pip install wheel setuptools

      - name: Install Homebrew (MacOS)
        uses: Homebrew/actions/setup-homebrew@master

      - name: Prepare Build Environment (MacOS)
        run: |
          brew upgrade
          brew install cmake boost

      - name: Build Wheel
        run: |
          python setup.py bdist_wheel --plat-name=${{ matrix.platform }}

      - name: Upload Artifacts
        uses: actions/upload-artifact@v4
        with:
          name: pyqrack-${{ matrix.platform }}
          path: dist/

  build_mac_14:
    runs-on: macos-14  # Use a Mac OS runner
    strategy:
      matrix:
        platform:
          - macosx_14_0_arm64
    steps:
      - name: Checkout PyQrack
        uses: actions/checkout@v4

      - name: Set up Python
        uses: actions/setup-python@v5
        with:
          python-version: '3.11'

      - name: Install Python Dependencies
        run: |
          python -m pip install --upgrade pip
          python -m pip install wheel setuptools

      - name: Install Homebrew (MacOS)
        uses: Homebrew/actions/setup-homebrew@master

      - name: Prepare Build Environment (MacOS)
        run: |
          brew upgrade
          brew install cmake boost

      - name: Build Wheel
        run: |
          python setup.py bdist_wheel --plat-name=${{ matrix.platform }}

      - name: Upload Artifacts
        uses: actions/upload-artifact@v4
        with:
          name: pyqrack-${{ matrix.platform }}
          path: dist/

  build_mac_intel:
    runs-on: macos-15-intel  # Use a Mac OS runner
    strategy:
      matrix:
        platform:
          - macosx_15_0_x86_64
    steps:
      - name: Checkout PyQrack
        uses: actions/checkout@v4

      - name: Set up Python
        uses: actions/setup-python@v5
        with:
          python-version: '3.11'

      - name: Install Python Dependencies
        run: |
          python -m pip install --upgrade pip
          python -m pip install wheel setuptools

      - name: Install Homebrew (MacOS)
        uses: Homebrew/actions/setup-homebrew@master

      - name: Prepare Build Environment (MacOS)
        run: |
          brew upgrade
          brew install cmake boost

      - name: Build Wheel
        run: |
          python setup.py bdist_wheel --plat-name=${{ matrix.platform }}

      - name: Upload Artifacts
        uses: actions/upload-artifact@v4
        with:
          name: pyqrack-${{ matrix.platform }}
          path: dist/

  build_windows:
    runs-on: windows-latest  # Use a Windows runner
    strategy:
      matrix:
        platform:
          - win-amd64
        dependencies: [vcpkg]
    steps:
      - name: Checkout PyQrack
        uses: actions/checkout@v4

      - name: Checkout Qrack
        uses: actions/checkout@v4
        with:
          repository: 'unitaryfund/qrack'
          path: qrack

      - name: Set up Python
        uses: actions/setup-python@v5
        with:
          python-version: '3.11'

      - name: Install Python Dependencies
        run: |
          python -m pip install --upgrade pip
          python -m pip install wheel setuptools

      - name: Build Qrack Windows x86-64
        env:
          BOOST_ROOT: C:/vcpkg/installed/x64-windows
          BOOST_INCLUDEDIR: C:/vcpkg/installed/x64-windows/include
          BOOST_LIBRARYDIR: C:/vcpkg/installed/x64-windows/lib
        run: |
          cd qrack
          mkdir build
          cd build
<<<<<<< HEAD
          cmake .. -DFPPOW=6 -DQBCAPPOW=6 -DCPP_STD=14 -DENABLE_OPENCL=OFF
=======
          cmake .. -DQBCAPPOW=8 -DCPP_STD=14 -DENABLE_OPENCL=OFF
>>>>>>> dd57f8b1
          cmake --build . --config Release --target qrack_pinvoke

      - name: Build Wheel
        run: |
          mkdir pyqrack/qrack_system/qrack_lib
          copy qrack/build/Release/qrack_pinvoke.dll pyqrack/qrack_system/qrack_lib/
          python setup.py bdist_wheel --plat-name=${{ matrix.platform }}

      - name: Upload Artifacts
        uses: actions/upload-artifact@v4
        with:
          name: pyqrack-${{ matrix.platform }}
          path: dist/<|MERGE_RESOLUTION|>--- conflicted
+++ resolved
@@ -3,7 +3,7 @@
 on:
   push:
     branches:
-      - cpu-only  # Trigger on pushes to the cpu-only branch (adjust if needed)
+      - cpu-only_complex128
 
   workflow_dispatch: # Allow manual triggering of the workflow
 
@@ -238,6 +238,10 @@
           python -m pip install --upgrade pip
           python -m pip install wheel setuptools
 
+      - name: Install vcpkg dependencies
+        run: |
+          vcpkg install boost-dynamic-bitset boost-multiprecision
+
       - name: Build Qrack Windows x86-64
         env:
           BOOST_ROOT: C:/vcpkg/installed/x64-windows
@@ -247,11 +251,7 @@
           cd qrack
           mkdir build
           cd build
-<<<<<<< HEAD
-          cmake .. -DFPPOW=6 -DQBCAPPOW=6 -DCPP_STD=14 -DENABLE_OPENCL=OFF
-=======
-          cmake .. -DQBCAPPOW=8 -DCPP_STD=14 -DENABLE_OPENCL=OFF
->>>>>>> dd57f8b1
+          cmake .. -DCMAKE_TOOLCHAIN_FILE="C:/vcpkg/scripts/buildsystems/vcpkg.cmake" -DBoost_NO_SYSTEM_PATHS=TRUE -DFPPOW=6 -DQBCAPPOW=8 -DCPP_STD=14 -DENABLE_OPENCL=OFF
           cmake --build . --config Release --target qrack_pinvoke
 
       - name: Build Wheel

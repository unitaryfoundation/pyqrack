name: Build PyQrack Wheels

on:
  push:
    branches:
      - cpu-only  # Trigger on pushes to the cpu-only branch (adjust if needed)
      - cpu-only_complex128 # fp64 CPU-only branch

  workflow_dispatch: # Allow manual triggering of the workflow


jobs:
  build_noble:
    runs-on: ubuntu-24.04  # Use a Noble Numbat runner
    strategy:
      matrix:
        platform:
          - manylinux_2_39_x86_64
    steps:
      - name: Checkout PyQrack
        uses: actions/checkout@v4

      - name: Prepare Build Environment (Linux)
        run: |
          sudo apt-get update
          sudo apt-get install -y build-essential cmake python3-venv libboost-dev

      - name: Install Python Dependencies
        run: |
          mkdir venv
          python -m venv venv
          source venv/bin/activate
          python -m pip install --upgrade pip
          python -m pip install wheel setuptools

      - name: Detect manylinux tag
        id: abi
        run: |
          GLIBC_VER=$(ldd --version | head -n1 | grep -oE '[0-9]+\.[0-9]+$')
          MAJOR=$(echo $GLIBC_VER | cut -d. -f1)
          MINOR=$(echo $GLIBC_VER | cut -d. -f2)
          PLATFORM_TAG="manylinux_${MAJOR}_${MINOR}_x86_64"
          echo "Detected platform: $PLATFORM_TAG"
          echo "platform=$PLATFORM_TAG" >> $GITHUB_OUTPUT

      - name: Build Wheel
        run: |
          source venv/bin/activate
          python setup.py bdist_wheel --plat-name=${{ steps.abi.outputs.platform }}

      - name: Upload Artifacts
        uses: actions/upload-artifact@v4
        with:
          name: pyqrack-${{ matrix.platform }}
          path: dist/

  build_jammy:
    runs-on: ubuntu-22.04  # Use a Jammy Jellyfish runner
    strategy:
      matrix:
        platform:
          - manylinux_2_35_x86_64
    steps:
      - name: Checkout PyQrack
        uses: actions/checkout@v4

      - name: Prepare Build Environment (Linux)
        run: |
          sudo apt-get update
          sudo apt-get install -y build-essential cmake python3-venv libboost-dev

      - name: Install Python Dependencies
        run: |
          mkdir venv
          python -m venv venv
          source venv/bin/activate
          python -m pip install --upgrade pip
          python -m pip install wheel setuptools

      - name: Detect manylinux tag
        id: abi
        run: |
          GLIBC_VER=$(ldd --version | head -n1 | grep -oE '[0-9]+\.[0-9]+$')
          MAJOR=$(echo $GLIBC_VER | cut -d. -f1)
          MINOR=$(echo $GLIBC_VER | cut -d. -f2)
          PLATFORM_TAG="manylinux_${MAJOR}_${MINOR}_x86_64"
          echo "Detected platform: $PLATFORM_TAG"
          echo "platform=$PLATFORM_TAG" >> $GITHUB_OUTPUT

      - name: Build Wheel
        run: |
          source venv/bin/activate
          python setup.py bdist_wheel --plat-name=${{ steps.abi.outputs.platform }}

      - name: Upload Artifacts
        uses: actions/upload-artifact@v4
        with:
          name: pyqrack-${{ matrix.platform }}
          path: dist/

  build_mac_15:
    runs-on: macos-15  # Use a Mac OS runner
    strategy:
      matrix:
        platform:
          - macosx_15_0_arm64
    steps:
      - name: Checkout PyQrack
        uses: actions/checkout@v4

      - name: Set up Python
        uses: actions/setup-python@v5
        with:
          python-version: '3.11'

      - name: Install Python Dependencies
        run: |
          python -m pip install --upgrade pip
          python -m pip install wheel setuptools

      - name: Install Homebrew (MacOS)
        uses: Homebrew/actions/setup-homebrew@master

      - name: Prepare Build Environment (MacOS)
        run: |
          brew upgrade
          brew install cmake boost

      - name: Build Wheel
        run: |
          python setup.py bdist_wheel --plat-name=${{ matrix.platform }}

      - name: Upload Artifacts
        uses: actions/upload-artifact@v4
        with:
          name: pyqrack-${{ matrix.platform }}
          path: dist/

  build_mac_14:
    runs-on: macos-14  # Use a Mac OS runner
    strategy:
      matrix:
        platform:
          - macosx_14_0_arm64
    steps:
      - name: Checkout PyQrack
        uses: actions/checkout@v4

      - name: Set up Python
        uses: actions/setup-python@v5
        with:
          python-version: '3.11'

      - name: Install Python Dependencies
        run: |
          python -m pip install --upgrade pip
          python -m pip install wheel setuptools

      - name: Install Homebrew (MacOS)
        uses: Homebrew/actions/setup-homebrew@master

      - name: Prepare Build Environment (MacOS)
        run: |
          brew upgrade
          brew install cmake boost

      - name: Build Wheel
        run: |
          python setup.py bdist_wheel --plat-name=${{ matrix.platform }}

      - name: Upload Artifacts
        uses: actions/upload-artifact@v4
        with:
          name: pyqrack-${{ matrix.platform }}
          path: dist/

  build_mac_13:
    runs-on: macos-13  # Use a Mac OS runner
    strategy:
      matrix:
        platform:
          - macosx_13_0_x86_64
    steps:
      - name: Checkout PyQrack
        uses: actions/checkout@v4

      - name: Set up Python
        uses: actions/setup-python@v5
        with:
          python-version: '3.11'

      - name: Install Python Dependencies
        run: |
          python -m pip install --upgrade pip
          python -m pip install wheel setuptools

      - name: Install Homebrew (MacOS)
        uses: Homebrew/actions/setup-homebrew@master

      - name: Prepare Build Environment (MacOS)
        run: |
          brew upgrade rustup
          brew install cmake boost

      - name: Build Wheel
        run: |
          python setup.py bdist_wheel --plat-name=${{ matrix.platform }}

      - name: Upload Artifacts
        uses: actions/upload-artifact@v4
        with:
          name: pyqrack-${{ matrix.platform }}
          path: dist/

  build_windows:
    runs-on: windows-latest  # Use a Windows runner
    strategy:
      matrix:
        platform:
          - win-amd64
        dependencies: [vcpkg]
    steps:
      - name: Checkout PyQrack
        uses: actions/checkout@v4

      - name: Checkout Qrack
        uses: actions/checkout@v4
        with:
          repository: 'unitaryfund/qrack'
          path: qrack

      - name: Set up Python
        uses: actions/setup-python@v5
        with:
          python-version: '3.11'

      - name: Install Python Dependencies
        run: |
          python -m pip install --upgrade pip
          python -m pip install wheel setuptools

      - name: Install vcpkg dependencies
        run: |
          vcpkg install boost-dynamic-bitset boost-multiprecision

      - name: Build Qrack Windows x86-64
        env:
          BOOST_ROOT: C:/vcpkg/installed/x64-windows
          BOOST_INCLUDEDIR: C:/vcpkg/installed/x64-windows/include
          BOOST_LIBRARYDIR: C:/vcpkg/installed/x64-windows/lib
        run: |
          cd qrack
          mkdir build
          cd build
<<<<<<< HEAD
          cmake .. -DFPPOW=6 -DQBCAPPOW=8 -DCPP_STD=14 -DENABLE_OPENCL=OFF -DCMAKE_TOOLCHAIN_FILE="C:/vcpkg/scripts/buildsystems/vcpkg.cmake" -DBoost_NO_SYSTEM_PATHS=TRUE -DBoost_INCLUDE_DIR="C:/vcpkg/installed/x64-windows/include"
=======
          cmake .. -DQBCAPPOW=6 -DCPP_STD=14 -DENABLE_OPENCL=OFF -DCMAKE_TOOLCHAIN_FILE="C:/vcpkg/scripts/buildsystems/vcpkg.cmake" -DBoost_NO_SYSTEM_PATHS=TRUE -DBoost_INCLUDE_DIR="C:/vcpkg/installed/x64-windows/include"
>>>>>>> 06546963
          cmake --build . --config Release --target qrack_pinvoke

      - name: Build Wheel
        run: |
          mkdir pyqrack/qrack_system/qrack_lib
          copy qrack/build/Release/qrack_pinvoke.dll pyqrack/qrack_system/qrack_lib/
          python setup.py bdist_wheel --plat-name=${{ matrix.platform }}

      - name: Upload Artifacts
        uses: actions/upload-artifact@v4
        with:
          name: pyqrack-${{ matrix.platform }}
          path: dist/<|MERGE_RESOLUTION|>--- conflicted
+++ resolved
@@ -239,10 +239,6 @@
           python -m pip install --upgrade pip
           python -m pip install wheel setuptools
 
-      - name: Install vcpkg dependencies
-        run: |
-          vcpkg install boost-dynamic-bitset boost-multiprecision
-
       - name: Build Qrack Windows x86-64
         env:
           BOOST_ROOT: C:/vcpkg/installed/x64-windows
@@ -252,11 +248,7 @@
           cd qrack
           mkdir build
           cd build
-<<<<<<< HEAD
-          cmake .. -DFPPOW=6 -DQBCAPPOW=8 -DCPP_STD=14 -DENABLE_OPENCL=OFF -DCMAKE_TOOLCHAIN_FILE="C:/vcpkg/scripts/buildsystems/vcpkg.cmake" -DBoost_NO_SYSTEM_PATHS=TRUE -DBoost_INCLUDE_DIR="C:/vcpkg/installed/x64-windows/include"
-=======
-          cmake .. -DQBCAPPOW=6 -DCPP_STD=14 -DENABLE_OPENCL=OFF -DCMAKE_TOOLCHAIN_FILE="C:/vcpkg/scripts/buildsystems/vcpkg.cmake" -DBoost_NO_SYSTEM_PATHS=TRUE -DBoost_INCLUDE_DIR="C:/vcpkg/installed/x64-windows/include"
->>>>>>> 06546963
+          cmake .. -DFPPOW=6 -DQBCAPPOW=6 -DCPP_STD=14 -DENABLE_OPENCL=OFF
           cmake --build . --config Release --target qrack_pinvoke
 
       - name: Build Wheel

--- conflicted
+++ resolved
@@ -49,14 +49,11 @@
             print("No Qrack binary for your platform, attempting to use /usr/local/lib/libqrack_pinvoke.so")
             print("You can choose the binary file to load with the environment variable: PYQRACK_SHARED_LIB_PATH")
 
-<<<<<<< HEAD
         basedir = os.path.abspath(os.path.dirname(__file__))
         if shared_lib_path.startswith("/") or shared_lib_path[1:3] == ":\\":
             basedir = ""
-=======
->>>>>>> e5b08cb7
         try:
-            self.qrack_lib = CDLL(shared_lib_path)
+            self.qrack_lib = CDLL(os.path.join(basedir, shared_lib_path))
         except Exception as e:
             print(e)
 

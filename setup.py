# Adapted from https://github.com/Qiskit/qiskit-aer/blob/master/setup.py

import os
import sys
import subprocess
from setuptools import setup
from setuptools.command.build_py import build_py


VERSION = "1.61.3"

# Read long description from README.
README_PATH = os.path.join(os.path.abspath(os.path.dirname(__file__)), 'README.md')
with open(README_PATH) as readme_file:
    README = readme_file.read()


class Build(build_py):
    def run(self):
        protoc_command = ["make", "build-deps"]
        if os.name != "nt":
            if subprocess.call(protoc_command) != 0:
                sys.exit(-1)
        super().run()


setup(
<<<<<<< HEAD
    name='pyqrack-cuda-complex128',
=======
    name='pyqrack-complex128',
>>>>>>> 963b6e8f
    version=VERSION,
    packages=['pyqrack', 'pyqrack.qrack_system', 'pyqrack.stats'],
    cmdclass={"build_py": Build},
    description="pyqrack - Pure Python vm6502q/qrack Wrapper",
    long_description=README,
    long_description_content_type='text/markdown',
    url="https://github.com/vm6502q/pyqrack",
    author="Daniel Strano",
    author_email="dan@unitary.fund",
    license="MIT",
    classifiers=[
        "Environment :: Console",
        "Intended Audience :: Developers",
        "Intended Audience :: Science/Research",
        "Operating System :: Microsoft :: Windows",
        "Operating System :: MacOS",
        "Operating System :: POSIX :: Linux",
        "Programming Language :: C++",
        "Programming Language :: Python :: 2",
        "Programming Language :: Python :: 2.3",
        "Programming Language :: Python :: 2.4",
        "Programming Language :: Python :: 2.5",
        "Programming Language :: Python :: 2.6",
        "Programming Language :: Python :: 2.7",
        "Programming Language :: Python :: 3",
        "Programming Language :: Python :: 3.0",
        "Programming Language :: Python :: 3.1",
        "Programming Language :: Python :: 3.2",
        "Programming Language :: Python :: 3.3",
        "Programming Language :: Python :: 3.4",
        "Programming Language :: Python :: 3.5",
        "Programming Language :: Python :: 3.6",
        "Programming Language :: Python :: 3.7",
        "Programming Language :: Python :: 3.8",
        "Programming Language :: Python :: 3.9",
        "Programming Language :: Python :: 3.10",
        "Programming Language :: Python :: 3.11",
        "Programming Language :: Python :: 3.12",
        "Topic :: Scientific/Engineering",
    ],
    keywords="pyqrack qrack simulator quantum gpu",
    install_requires=[],
    setup_requires=['cmake'],
    extras_require={
        "dev": [
            "pytest>=7.3.1",
        ],
    },
    include_package_data=True,
    zip_safe=False
)<|MERGE_RESOLUTION|>--- conflicted
+++ resolved
@@ -25,11 +25,7 @@
 
 
 setup(
-<<<<<<< HEAD
     name='pyqrack-cuda-complex128',
-=======
-    name='pyqrack-complex128',
->>>>>>> 963b6e8f
     version=VERSION,
     packages=['pyqrack', 'pyqrack.qrack_system', 'pyqrack.stats'],
     cmdclass={"build_py": Build},

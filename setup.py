--- conflicted
+++ resolved
@@ -7,11 +7,7 @@
 from setuptools.command.build_py import build_py
 
 
-<<<<<<< HEAD
-VERSION = "1.78.4"
-=======
 VERSION = "1.78.5"
->>>>>>> 2bd63f13
 
 # Read long description from README.
 README_PATH = os.path.join(os.path.abspath(os.path.dirname(__file__)), 'README.md')

--- conflicted
+++ resolved
@@ -6,11 +6,7 @@
 
 requirements = []
 
-<<<<<<< HEAD
-VERSION = "1.26.7"
-=======
 VERSION = "1.26.8"
->>>>>>> 8baac28d
 
 # Read long description from README.
 README_PATH = os.path.join(os.path.abspath(os.path.dirname(__file__)), 'README.md')

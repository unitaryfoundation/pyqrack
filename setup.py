# Adapted from https://github.com/Qiskit/qiskit-aer/blob/master/setup.py

import os
from setuptools import setup


requirements = []

<<<<<<< HEAD
VERSION = "1.27.8"
=======
VERSION = "1.28.0"
>>>>>>> 991d4131

# Read long description from README.
README_PATH = os.path.join(os.path.abspath(os.path.dirname(__file__)), 'README.md')
with open(README_PATH) as readme_file:
    README = readme_file.read()

setup(
    name='pyqrack',
    version=VERSION,
    packages=['pyqrack', 'pyqrack.qrack_system', 'pyqrack.util'],
    description="pyqrack - Pure Python vm6502q/qrack Wrapper",
    long_description=README,
    long_description_content_type='text/markdown',
    url="https://github.com/vm6502q/pyqrack",
    author="Daniel Strano",
    author_email="dan@unitary.fund",
    license="MIT",
    classifiers=[
        "Environment :: Console",
        "Intended Audience :: Developers",
        "Intended Audience :: Science/Research",
        "Operating System :: Microsoft :: Windows",
        "Operating System :: MacOS",
        "Operating System :: POSIX :: Linux",
        "Programming Language :: C++",
        "Programming Language :: Python :: 3.5",
        "Programming Language :: Python :: 3.6",
        "Programming Language :: Python :: 3.7",
        "Programming Language :: Python :: 3.8",
        "Programming Language :: Python :: 3.9",
        "Programming Language :: Python :: 3.10",
        "Programming Language :: Python :: 3.11",
        "Topic :: Scientific/Engineering",
    ],
    keywords="pyqrack qrack simulator quantum gpu",
    install_requires=requirements,
    setup_requires=[],
    extras_require={
        "dev": [
            "pytest>=7.3.1",
        ],
    },
    include_package_data=True,
    zip_safe=False,
)<|MERGE_RESOLUTION|>--- conflicted
+++ resolved
@@ -6,11 +6,7 @@
 
 requirements = []
 
-<<<<<<< HEAD
-VERSION = "1.27.8"
-=======
-VERSION = "1.28.0"
->>>>>>> 991d4131
+VERSION = "1.28.1"
 
 # Read long description from README.
 README_PATH = os.path.join(os.path.abspath(os.path.dirname(__file__)), 'README.md')
